import APIBinder from './api-binder';
import Config, { ConfigKey } from './config';
import * as db from './db';
import DeviceState from './device-state';
import EventTracker from './event-tracker';
import { intialiseContractRequirements } from './lib/contracts';
import { normaliseLegacyDatabase } from './lib/migration';
import * as osRelease from './lib/os-release';
import Logger from './logger';
import SupervisorAPI from './supervisor-api';

import constants = require('./lib/constants');
import log from './lib/supervisor-console';
import version = require('./lib/supervisor-version');
import { initApiSecrets } from './lib/api-secrets';

const startupConfigFields: ConfigKey[] = [
	'uuid',
	'listenPort',
	'apiEndpoint',
	'apiTimeout',
	'unmanaged',
	'deviceApiKey',
	'mixpanelToken',
	'mixpanelHost',
	'loggingEnabled',
	'localMode',
	'legacyAppsPresent',
];

export class Supervisor {
	private config: Config;
	private eventTracker: EventTracker;
	private logger: Logger;
	private deviceState: DeviceState;
	private apiBinder: APIBinder;
	private api: SupervisorAPI;

	public constructor() {
<<<<<<< HEAD
		this.db = new Database();
		initApiSecrets(this.db);
		this.config = new Config({ db: this.db });
=======
		this.config = new Config();
>>>>>>> 7f2cf44a
		this.eventTracker = new EventTracker();
		this.logger = new Logger({ eventTracker: this.eventTracker });
		this.apiBinder = new APIBinder({
			config: this.config,
			eventTracker: this.eventTracker,
			logger: this.logger,
		});
		this.deviceState = new DeviceState({
			config: this.config,
			eventTracker: this.eventTracker,
			logger: this.logger,
			apiBinder: this.apiBinder,
		});
		// workaround the circular dependency
		this.apiBinder.setDeviceState(this.deviceState);

		// FIXME: rearchitect proxyvisor to avoid this circular dependency
		// by storing current state and having the APIBinder query and report it / provision devices
		this.deviceState.applications.proxyvisor.bindToAPI(this.apiBinder);

		this.api = new SupervisorAPI({
			config: this.config,
			eventTracker: this.eventTracker,
			routers: [this.apiBinder.router, this.deviceState.router],
			healthchecks: [
				this.apiBinder.healthcheck.bind(this.apiBinder),
				this.deviceState.healthcheck.bind(this.deviceState),
			],
		});
	}

	public async init() {
		log.info(`Supervisor v${version} starting up...`);

		await db.initialized;
		await this.config.init();

		const conf = await this.config.getMany(startupConfigFields);

		// We can't print to the dashboard until the logger
		// has started up, so we leave a trail of breadcrumbs
		// in the logs in case runtime fails to get to the
		// first dashboard logs
		log.debug('Starting event tracker');
		await this.eventTracker.init(conf);

		log.debug('Starting logging infrastructure');
		this.logger.init({
			enableLogs: conf.loggingEnabled,
			config: this.config,
			...conf,
		});

		intialiseContractRequirements({
			supervisorVersion: version,
			deviceType: await this.config.get('deviceType'),
			l4tVersion: await osRelease.getL4tVersion(),
		});

		log.debug('Starting api binder');
		await this.apiBinder.initClient();

		this.logger.logSystemMessage('Supervisor starting', {}, 'Supervisor start');
		if (conf.legacyAppsPresent && this.apiBinder.balenaApi != null) {
			log.info('Legacy app detected, running migration');
			await normaliseLegacyDatabase(
				this.deviceState.config,
				this.deviceState.applications,
				this.apiBinder.balenaApi,
			);
		}

		await this.deviceState.init();

		log.info('Starting API server');
		this.api.listen(
			constants.allowedInterfaces,
			conf.listenPort,
			conf.apiTimeout,
		);
		this.deviceState.on('shutdown', () => this.api.stop());

		await this.apiBinder.start();
	}
}

export default Supervisor;<|MERGE_RESOLUTION|>--- conflicted
+++ resolved
@@ -37,13 +37,7 @@
 	private api: SupervisorAPI;
 
 	public constructor() {
-<<<<<<< HEAD
-		this.db = new Database();
-		initApiSecrets(this.db);
-		this.config = new Config({ db: this.db });
-=======
 		this.config = new Config();
->>>>>>> 7f2cf44a
 		this.eventTracker = new EventTracker();
 		this.logger = new Logger({ eventTracker: this.eventTracker });
 		this.apiBinder = new APIBinder({
