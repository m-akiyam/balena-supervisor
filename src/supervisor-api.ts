--- conflicted
+++ resolved
@@ -228,22 +228,13 @@
 			return res.sendStatus(200);
 		});
 
-<<<<<<< HEAD
-		// Expires the supervisor's API key and generates a new one.
-		// It also communicates the new key to the balena API.
-=======
->>>>>>> 7f2cf44a
 		this.api.post(
 			'/v1/regenerate-api-key',
 			async (req: apiSecrets.RequestWithScope, res) => {
 				try {
 					let secrets: apiSecrets.ApiSecret[];
 					// Check the scope which this key has been configured with
-<<<<<<< HEAD
-					if (_.find(req.data.scopes, { type: 'apps' })) {
-=======
 					if (_.find(req.data.scopes, { type: 'all-apps' })) {
->>>>>>> 7f2cf44a
 						// Regenerate all keys
 						secrets = await apiSecrets.regenerateKeys();
 					} else {
